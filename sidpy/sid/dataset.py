--- conflicted
+++ resolved
@@ -44,14 +44,12 @@
 
     Parameters
     ----------
-    darr : dask.array.Array
-        Dask array of interest
-    cls : sidpy.Dataset
-        Dataset instance
+    darr
+    cls
 
     Returns
     -------
-    dask array
+
     """
     return cls(darr.dask, name=darr.name, chunks=darr.chunks,
                dtype=darr.dtype, shape=darr.shape)
@@ -69,15 +67,9 @@
     -units: str
     -quantity: str what kind of data ('intensity', 'height', ..)
     -title: name of the data set
-<<<<<<< HEAD
-    -modality
-    -source
-    -axes: dictionary of Dimensions one for each data dimension
-=======
     -modality: character of data such as 'STM, 'AFM', 'TEM', 'SEM', 'DFT', 'simulation', ..)
     -source: origin of data such as acquisition instrument ('Nion US100', 'VASP', ..)
     -_axes: dictionary of Dimensions one for each data dimension
->>>>>>> 52ee406b
                     (the axes are dimension datasets with name, label, units,
                     and 'dimension_type' attributes).
 
@@ -120,29 +112,16 @@
         self.data_descriptor : str
             Description of this dataset
         self.modality : str
-<<<<<<< HEAD
-            Isn't this the same as data_type?
-=======
             character of data such as 'STM', 'TEM', 'DFT'
->>>>>>> 52ee406b
         self.source : str
             Source of this dataset. Such as instrument, analysis, etc.?
         self.h5_dataset : h5py.Dataset
             Reference to HDF5 Dataset object from which this Dataset was
             created
-<<<<<<< HEAD
-        self.axes : dict
-            Dictionary of Dimension objects per dimension of the Dataset
-        self.group_attrs : dict
-            ?
-        self.attrs : dict
-            ?
-=======
         self._axes : dict
             Dictionary of Dimension objects per dimension of the Dataset
         self.meta_data : dict
             Metadata to store relevant additional information for the dataset.
->>>>>>> 52ee406b
         self.original_metadata : dict
             Metadata from the original source of the dataset. This dictionary
             often contains the vendor-specific metadata or internal attributes
@@ -154,24 +133,11 @@
         self._units = ''
         self._quantity = ''
         self._title = ''
-<<<<<<< HEAD
-        self._data_type = ''
-        self._data_descriptor = ''
-=======
         self._data_type = DataTypes.UNKNOWN
->>>>>>> 52ee406b
         self._modality = ''
         self._source = ''
 
         self._h5_dataset = None
-<<<<<<< HEAD
-        self.metadata = {}
-        self.original_metadata = {}
-        self.view = None  # this will hold the figure and axis reference for a plot
-
-    def __repr__(self):
-        rep = 'sipy Dataset of type {} with:\n '.format(self.data_type)
-=======
         self._metadata = {}
         self._original_metadata = {}
         self._axes = {}
@@ -180,19 +146,10 @@
 
     def __repr__(self):
         rep = 'sidpy.Dataset of type {} with:\n '.format(self.data_type.name)
->>>>>>> 52ee406b
         rep = rep + super(Dataset, self).__repr__()
         rep = rep + '\n data contains: {} ({})'.format(self.quantity, self.units)
         rep = rep + '\n and Dimensions: '
 
-<<<<<<< HEAD
-        for key in self.axes:
-            # TODO: This should be using the repr of Dimension
-            rep = rep + '\n  {}:  {} ({}) of size {}'.format(self.axes[key].name, self.axes[key].quantity,
-                                                             self.axes[key].units, len(self.axes[key].values))
-        return rep
-
-=======
         for key in self._axes:
             # TODO: This should be using the repr of Dimension
             rep = rep + '\n  {}'.format(self._axes[key].__repr__())
@@ -204,7 +161,6 @@
 
     # TODO: Implement __eq__
 
->>>>>>> 52ee406b
     def hdf_close(self):
         if self.h5_dataset is not None:
             self.h5_dataset.file.close()
@@ -236,20 +192,6 @@
         darr = da.from_array(np.array(x), name=name, chunks=chunks, lock=lock)
 
         # view as sub-class
-<<<<<<< HEAD
-        cls = view_subclass(darr, cls)
-        cls.data_type = 'UNKNOWN'
-        cls.units = 'generic'
-        cls.title = 'generic'
-        cls.quantity = 'generic'
-
-        cls.modality = 'generic'
-        cls.source = 'generic'
-        cls.data_descriptor = 'generic'
-
-        cls.axes = {}
-        for dim in range(cls.ndim):
-=======
         sid_dset = view_subclass(darr, cls)
         sid_dset.data_type = 'UNKNOWN'
         sid_dset.units = 'generic'
@@ -261,7 +203,6 @@
 
         sid_dset._axes = {}
         for dim in range(sid_dset.ndim):
->>>>>>> 52ee406b
             # TODO: add parent to dimension to set attribute if name changes
             sid_dset.set_dimension(dim,
                                    Dimension(np.arange(sid_dset.shape[dim]),string.ascii_lowercase[dim]))
@@ -329,7 +270,6 @@
 
         new_data.metadata = dict(self.metadata).copy()
         new_data.original_metadata = {}
-        new_data.metadata = {}
         return new_data
 
     def copy(self):
@@ -357,8 +297,6 @@
 
         return dset_copy
 
-<<<<<<< HEAD
-=======
     def __validate_dim_index(self, ind):
         """
         Validates the provided index for a Dimension object
@@ -380,7 +318,6 @@
             raise IndexError('Dimension must be an integer between 0 and {}'
                              ''.format(len(self.shape)-1))
 
->>>>>>> 52ee406b
     def rename_dimension(self, ind, name):
         """
         Renames Dimension at the specified index
@@ -392,20 +329,6 @@
         name : str
             New name for Dimension
         """
-<<<<<<< HEAD
-        if not isinstance(ind, int):
-            raise ValueError('Dimension must be an integer')
-        if 0 > ind >= len(self.shape):
-            raise ValueError('Dimension must be an integer between 0 and {}'
-                             ''.format(len(self.shape)-1))
-        if not isinstance(name, str):
-            raise ValueError('New Dimension name must be a string')
-        delattr(self, self.axes[ind].name)
-        self.axes[ind].name = name
-        setattr(self, name, self.axes[ind])
-
-    def set_dimension(self, dim, dimension):
-=======
         self.__validate_dim_index(ind)
         if not isinstance(name, str):
             raise TypeError('New Dimension name must be a string')
@@ -418,18 +341,11 @@
         setattr(self, name, self._axes[ind])
 
     def set_dimension(self, ind, dimension):
->>>>>>> 52ee406b
         """
         sets the dimension for the dataset including new name and updating the axes dictionary
 
         Parameters
         ----------
-<<<<<<< HEAD
-        dim: int
-            Index of dimension
-        dimension: sidpy.Dimension
-            Dimension object describing this dimension of the Dataset
-=======
         ind: int
             Index of dimension
         dimension: sidpy.Dimension
@@ -488,7 +404,6 @@
         kwargs: dictionary for additional plotting parameters
             additional keywords (besides the matplotlib ones) for plotting are:
             - scale_bar: for images to replace axis with a scale bar inside the image
->>>>>>> 52ee406b
 
         Returns
         -------
@@ -538,97 +453,6 @@
         else:
             raise NotImplementedError('Datasets with data_type {} cannot be plotted, yet.'.format(self.data_type))
 
-    def view_metadata(self):
-        """
-        Prints the metadata to stdout
-
-        Returns
-        -------
-        None
-        """
-        if isinstance(self.metadata, dict):
-            print_nested_dict(self.metadata)
-            
-    def view_original_metadata(self):
-        """
-        Prints the original_metadata dictionary to stdout
-
-        Returns
-        -------
-        None
-        """
-        if isinstance(self.original_metadata, dict):
-            print_nested_dict(self.original_metadata)
-
-    def plot(self, verbose=False, **kwargs):
-        """
-        Plots the dataset according to the
-         - shape of the sidpy Dataset,
-         - data_type of the sidpy Dataset and
-         - dimension_type of dimensions of sidpy Dataset
-            the dimension_type 'spatial' or 'spectral' determines how a dataset is plotted.
-
-        Recognized data_types are:
-        1D: any keyword, but 'spectrum' or 'line_plot' are encouraged
-        2D: 'image' or one of ['spectrum_family', 'line_family', 'line_plot_family', 'spectra']
-        3D: 'image', 'image_map', 'image_stack', 'spectrum_image'
-        4D: not implemented yet, but will be similar to spectrum_image.
-
-        Parameters
-        ----------
-        verbose: boolean
-        kwargs: dictionary for additional plotting parameters
-            additional keywords (besides the matplotlib ones) for plotting are:
-            - scale_bar: for images to replace axis with a scale bar inside the image
-
-        Returns
-        -------
-            does not return anything but the view parameter is set with access to figure and axis.
-
-        """
-
-        if verbose:
-            print('Shape of dataset is: ', self.shape)
-
-        if self.data_type.value < 0:
-            raise NameError('Datasets with UNKNOWN data_types cannot be plotted')
-        if len(self.shape) == 1:
-            if verbose:
-                print('1D dataset')
-            self.view = CurveVisualizer(self)
-            plt.show()
-        elif len(self.shape) == 2:
-            # this can be an image or a set of line_plots
-            if verbose:
-                print('2D dataset')
-            if self.data_type == DataTypes.IMAGE:
-                self.view = ImageVisualizer(self, **kwargs)
-                plt.show()
-            elif self.data_type.value <= DataTypes['LINE_PLOT'].value:
-                # self.data_type in ['spectrum_family', 'line_family', 'line_plot_family', 'spectra']:
-                self.view = CurveVisualizer(self, **kwargs)
-                plt.show()
-            else:
-                raise NotImplementedError('Datasets with data_type {} cannot be plotted, yet.'.format(self.data_type))
-        elif len(self.shape) == 3:
-            if verbose:
-                print('3D dataset')
-            if self.data_type == DataTypes.IMAGE:
-                self.view = ImageVisualizer(self, **kwargs)
-                plt.show()
-            elif self.data_type == DataTypes.IMAGE_MAP:
-                pass
-            elif self.data_type == DataTypes.IMAGE_STACK:
-                self.view = ImageStackVisualizer(self, **kwargs)
-                plt.show()
-            elif self.data_type == DataTypes.SPECTRAL_IMAGE:
-                self.view = SpectralImageVisualizer(self, **kwargs)
-                plt.show()
-            else:
-                raise NotImplementedError('Datasets with data_type {} cannot be plotted, yet.'.format(self.data_type))
-        else:
-            raise NotImplementedError('Datasets with data_type {} cannot be plotted, yet.'.format(self.data_type))
-
     def get_extent(self, dimensions):
         """
         get image extents as needed i.e. in matplotlib's imshow function.
@@ -646,11 +470,7 @@
         # TODO : Should this method not be internal? i.e. start with _
         extend = []
         for ind, dim in enumerate(dimensions):
-<<<<<<< HEAD
-            temp = self.axes[dim].values
-=======
             temp = self._axes[dim].values
->>>>>>> 52ee406b
             start = temp[0] - (temp[1] - temp[0])/2
             end = temp[-1] + (temp[-1] - temp[-2])/2
             if ind == 1:
@@ -712,47 +532,6 @@
                 self._data_type = DataTypes[value.upper()]
             else:
                 self._data_type = DataTypes.UNKNOWN
-<<<<<<< HEAD
-                print('Supported data_types for plotting are only: ', DataTypes._member_names_)
-                print('Setting data_type to UNKNOWN')
-        else:
-            raise ValueError('data_type needs to be a string')
-
-    @property
-    def modality(self):
-        return self._modality
-
-    @modality.setter
-    def modality(self, value):
-        if isinstance(value, str):
-            self._modality = value
-        else:
-            raise ValueError('modality needs to be a string')
-
-    @property
-    def source(self):
-        return self._source
-
-    @source.setter
-    def source(self, value):
-        if isinstance(value, str):
-            self._source = value
-        else:
-            raise ValueError('source needs to be a string')
-
-    @property
-    def h5_dataset(self):
-        return self._h5_dataset
-
-    @h5_dataset.setter
-    def h5_dataset(self, value):
-        if isinstance(value, h5py.Dataset):
-            self._h5_dataset = value
-        elif value is None:
-            self.hdf_close()
-        else:
-            raise ValueError('h5_dataset needs to be a hdf5 Dataset')
-=======
                 raise Warning('Supported data_types for plotting are only: ', DataTypes._member_names_)
                 print('Setting data_type to UNKNOWN')
         elif isinstance(value, DataTypes):
@@ -827,5 +606,4 @@
 
     @property
     def data_descriptor(self):
-        return '{} ({})'.format(self.quantity, self.units)
->>>>>>> 52ee406b
+        return '{} ({})'.format(self.quantity, self.units)